--- conflicted
+++ resolved
@@ -1,10 +1,7 @@
 package vg.civcraft.mc.civmodcore.inventorygui;
 
-<<<<<<< HEAD
 import java.util.ArrayList;
-=======
 import java.util.Arrays;
->>>>>>> 8d1043b7
 import java.util.HashMap;
 import java.util.List;
 import java.util.Map;
@@ -33,14 +30,10 @@
 
 	private static final Logger log = Bukkit.getLogger();
 
-<<<<<<< HEAD
 	private static final HashMap<UUID, ClickableInventory> openInventories = new HashMap<>();
-=======
-	private static HashMap<UUID, ClickableInventory> openInventories = new HashMap<>();
 	
 	// Cooldown in ticks, should be configurable but aint nobody got time for that
 	private static final int pressCooldown = 5;
->>>>>>> 8d1043b7
 
 	private long lastPress;
 	
