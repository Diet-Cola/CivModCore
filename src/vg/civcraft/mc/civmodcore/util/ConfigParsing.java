--- conflicted
+++ resolved
@@ -60,7 +60,6 @@
 								current.getCurrentPath());
 				return im;
 			}
-<<<<<<< HEAD
 		}
 		ItemStack toAdd = new ItemStack(m);
 		int amount = current.getInt("amount", 1);
@@ -116,62 +115,12 @@
 				}
 				if (leatherColor != null) {
 					((LeatherArmorMeta) meta).setColor(leatherColor);
-=======
-			Material m = null;
-			try{
-				m = Material.valueOf(current.getString("material"));
-			} catch (IllegalArgumentException iae) {
-				m = null;
-			} finally {
-				if (m == null) {
-					Bukkit.getServer().getLogger().log(Level.SEVERE, "Failed to find material of section {0}", key);
-					continue;
 				}
 			}
-			ItemStack toAdd = new ItemStack(m);
-			int durability = current.getInt("durability", 0);
-			toAdd.setDurability((short) durability);
-			ItemMeta im = toAdd.getItemMeta();
-			if (im == null) {
-				Bukkit.getServer().getLogger().log(Level.SEVERE, "No item meta found for {0}", key);
-			} else {
-				if (current.contains("name")) {
-					String name = current.getString("name");
-					if (name != null) {
-						im.setDisplayName(name);
-					}
-				}
-				if (current.contains("lore")) {
-					List<String> lore = current.getStringList("lore");
-					if (lore != null) {
-						im.setLore(lore);
-					}
-				}
-				if (current.contains("enchants")) {
-					for (String enchantKey : current.getConfigurationSection(
-							"enchants").getKeys(false)) {
-						ConfigurationSection enchantConfig = current
-								.getConfigurationSection("enchants")
-								.getConfigurationSection(enchantKey);
-						Enchantment enchant = Enchantment.getByName(enchantConfig
-								.getString("enchant"));
-						int level = enchantConfig.getInt("level", 1);
-						im.addEnchant(enchant, level, true);
-					}
->>>>>>> 97e31ee1
-				}
-				toAdd.setItemMeta(im);
-			}
-<<<<<<< HEAD
 			toAdd.setItemMeta(meta);
-=======
 			if (current.contains("nbt")) {
 				toAdd = ItemMap.enrichWithNBT(toAdd, 1, current.getConfigurationSection("nbt").getValues(true));
 			}
-			int amount = current.getInt("amount", 1);
-			toAdd.setAmount(amount);
-			result.addItemStack(toAdd);
->>>>>>> 97e31ee1
 		}
 		im.addItemStack(toAdd);
 		return im;
