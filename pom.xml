<project xmlns:xsi="http://www.w3.org/2001/XMLSchema-instance"
         xmlns="http://maven.apache.org/POM/4.0.0"
         xsi:schemaLocation="http://maven.apache.org/POM/4.0.0 http://maven.apache.org/xsd/maven-4.0.0.xsd">
  <modelVersion>4.0.0</modelVersion>

  <groupId>vg.civcraft.mc.civmodcore</groupId>
  <artifactId>CivModCore</artifactId>
  <version>1.7.9</version>
  <name>CivModCore</name>
  <url>https://github.com/Civclassic/CivModCore/</url>

  <properties>
    <java.compile.version>1.8</java.compile.version>
    <project.build.sourceEncoding>UTF-8</project.build.sourceEncoding>
    <project.reporting.outputEncoding>UTF-8</project.reporting.outputEncoding>
    <spigot.version>1.14.4-R0.1-SNAPSHOT</spigot.version>
    <minecraft.version>1.14</minecraft.version>
    <plugin.main>${project.groupId}.${project.artifactId}Plugin</plugin.main>
  </properties>

<<<<<<< HEAD
	<build>
		<finalName>${project.artifactId}-${project.version}-${minecraft.version}</finalName>
		<resources>
			<resource>
				<directory>${basedir}</directory>
				<includes>
					<include>LICENSE.txt</include>
				</includes>
			</resource>
			<resource>
				<directory>src/main/resources/</directory>
				<filtering>true</filtering>
			</resource>
		</resources>
		<plugins>
			<plugin>
				<groupId>org.apache.maven.plugins</groupId>
				<artifactId>maven-compiler-plugin</artifactId>
				<version>3.8.1</version>
				<configuration>
					<source>${java.compile.version}</source>
					<target>${java.compile.version}</target>
					<!-- Needed to compile, because of the annotation processor -->
					<compilerArgument>-proc:none</compilerArgument>
				</configuration>
			</plugin>
			<plugin>
				<groupId>org.apache.maven.plugins</groupId>
				<artifactId>maven-source-plugin</artifactId>
				<version>3.1.0</version>
				<executions>
					<execution>
						<id>attach-sources</id>
						<phase>verify</phase>
						<goals>
							<goal>jar-no-fork</goal>
						</goals>
					</execution>
				</executions>
			</plugin>
			<plugin>
				<groupId>org.apache.maven.plugins</groupId>
				<artifactId>maven-jar-plugin</artifactId>
				<version>3.2.0</version>
				<configuration>
					<archive>
						<addMavenDescriptor>false</addMavenDescriptor>
					</archive>
				</configuration>
			</plugin>
			<plugin>
				<groupId>org.apache.maven.plugins</groupId>
				<artifactId>maven-surefire-plugin</artifactId>
				<version>2.22.2</version>
				<configuration>
					<systemPropertyVariables>
						<log4j.skipJansi>true</log4j.skipJansi>
					</systemPropertyVariables>
				</configuration>
			</plugin>
			<plugin>
				<groupId>org.apache.maven.plugins</groupId>
				<artifactId>maven-shade-plugin</artifactId>
				<version>3.2.1</version>
				<executions>
					<execution>
						<phase>package</phase>
						<goals>
							<goal>shade</goal>
						</goals>
						<configuration>
							<createDependencyReducedPom>false</createDependencyReducedPom>
							<transformers>
								<transformer
									implementation="org.apache.maven.plugins.shade.resource.ManifestResourceTransformer">
									<manifestEntries>
										<Built-By>Maven</Built-By>
									</manifestEntries>
								</transformer>
							</transformers>
						</configuration>
					</execution>
				</executions>
			</plugin>
		</plugins>
	</build>
=======
  <build>
    <finalName>${project.artifactId}-${project.version}-${minecraft.version}</finalName>
    <resources>
      <resource>
        <directory>${basedir}</directory>
        <includes>
          <include>LICENSE.txt</include>
        </includes>
      </resource>
      <resource>
        <directory>src/main/resources/</directory>
        <filtering>true</filtering>
      </resource>
    </resources>
    <plugins>
      <plugin>
        <groupId>org.apache.maven.plugins</groupId>
        <artifactId>maven-compiler-plugin</artifactId>
        <version>3.8.1</version>
        <configuration>
          <source>${java.compile.version}</source>
          <target>${java.compile.version}</target>
          <!-- Needed to compile, because of the annotation processor -->
          <compilerArgument>-proc:none</compilerArgument>
        </configuration>
      </plugin>
      <plugin>
        <groupId>org.apache.maven.plugins</groupId>
        <artifactId>maven-source-plugin</artifactId>
        <version>3.1.0</version>
        <executions>
          <execution>
            <id>attach-sources</id>
            <phase>verify</phase>
            <goals>
              <goal>jar-no-fork</goal>
            </goals>
          </execution>
        </executions>
      </plugin>
      <plugin>
        <groupId>org.apache.maven.plugins</groupId>
        <artifactId>maven-jar-plugin</artifactId>
        <version>3.2.0</version>
        <configuration>
          <archive>
            <addMavenDescriptor>false</addMavenDescriptor>
          </archive>
        </configuration>
      </plugin>
      <plugin>
        <groupId>org.apache.maven.plugins</groupId>
        <artifactId>maven-surefire-plugin</artifactId>
        <version>2.22.2</version>
      </plugin>
      <plugin>
        <groupId>org.apache.maven.plugins</groupId>
        <artifactId>maven-javadoc-plugin</artifactId>
        <version>3.2.0</version>
        <executions>
          <execution>
            <id>attach-javadocs</id>
            <goals>
              <goal>jar</goal>
            </goals>
          </execution>
        </executions>
        <configuration>
          <source>8</source>
        </configuration>
      </plugin>
      <plugin>
        <groupId>org.apache.maven.plugins</groupId>
        <artifactId>maven-shade-plugin</artifactId>
        <version>3.2.1</version>
        <executions>
          <execution>
            <phase>package</phase>
            <goals>
              <goal>shade</goal>
            </goals>
            <configuration>
              <createDependencyReducedPom>false</createDependencyReducedPom>
              <transformers>
                <transformer
                        implementation="org.apache.maven.plugins.shade.resource.ManifestResourceTransformer">
                  <manifestEntries>
                    <Built-By>Maven</Built-By>
                  </manifestEntries>
                </transformer>
              </transformers>
            </configuration>
          </execution>
        </executions>
      </plugin>
    </plugins>
  </build>
>>>>>>> efd85e30

  <distributionManagement>
    <repository>
      <id>releases</id>
      <name>devoted-jenkins</name>
      <url>https://build.devotedmc.com/plugin/repository/everything/</url>
    </repository>
  </distributionManagement>

  <dependencies>
    <dependency>
      <groupId>org.spigotmc</groupId>
      <artifactId>spigot</artifactId>
      <version>${spigot.version}</version>
      <scope>provided</scope>
    </dependency>
    <dependency>
      <groupId>com.zaxxer</groupId>
      <artifactId>HikariCP</artifactId>
      <version>3.4.2</version>
    </dependency>
    <dependency>
      <groupId>org.slf4j</groupId>
      <artifactId>slf4j-api</artifactId>
      <version>1.7.26</version>
    </dependency>
    <dependency>
      <groupId>co.aikar</groupId>
      <artifactId>acf-bukkit</artifactId>
      <version>0.5.0-SNAPSHOT</version>
    </dependency>
    <dependency>
      <groupId>com.google.code.findbugs</groupId>
      <artifactId>jsr305</artifactId>
      <version>3.0.2</version>
    </dependency>
    <!-- For Testing -->
    <dependency>
      <groupId>junit</groupId>
      <artifactId>junit</artifactId>
      <version>4.13</version>
      <scope>test</scope>
    </dependency>
    <dependency>
      <groupId>org.slf4j</groupId>
      <artifactId>slf4j-simple</artifactId>
      <version>1.7.30</version>
      <scope>test</scope>
    </dependency>
  </dependencies>

  <repositories>
    <repository>
      <id>devoted-repo</id>
      <url>https://build.devotedmc.com/plugin/repository/everything/</url>
    </repository>
    <repository>
      <id>aikar</id>
      <url>https://repo.aikar.co/content/groups/aikar/</url>
    </repository>
  </repositories>

</project><|MERGE_RESOLUTION|>--- conflicted
+++ resolved
@@ -18,94 +18,6 @@
     <plugin.main>${project.groupId}.${project.artifactId}Plugin</plugin.main>
   </properties>
 
-<<<<<<< HEAD
-	<build>
-		<finalName>${project.artifactId}-${project.version}-${minecraft.version}</finalName>
-		<resources>
-			<resource>
-				<directory>${basedir}</directory>
-				<includes>
-					<include>LICENSE.txt</include>
-				</includes>
-			</resource>
-			<resource>
-				<directory>src/main/resources/</directory>
-				<filtering>true</filtering>
-			</resource>
-		</resources>
-		<plugins>
-			<plugin>
-				<groupId>org.apache.maven.plugins</groupId>
-				<artifactId>maven-compiler-plugin</artifactId>
-				<version>3.8.1</version>
-				<configuration>
-					<source>${java.compile.version}</source>
-					<target>${java.compile.version}</target>
-					<!-- Needed to compile, because of the annotation processor -->
-					<compilerArgument>-proc:none</compilerArgument>
-				</configuration>
-			</plugin>
-			<plugin>
-				<groupId>org.apache.maven.plugins</groupId>
-				<artifactId>maven-source-plugin</artifactId>
-				<version>3.1.0</version>
-				<executions>
-					<execution>
-						<id>attach-sources</id>
-						<phase>verify</phase>
-						<goals>
-							<goal>jar-no-fork</goal>
-						</goals>
-					</execution>
-				</executions>
-			</plugin>
-			<plugin>
-				<groupId>org.apache.maven.plugins</groupId>
-				<artifactId>maven-jar-plugin</artifactId>
-				<version>3.2.0</version>
-				<configuration>
-					<archive>
-						<addMavenDescriptor>false</addMavenDescriptor>
-					</archive>
-				</configuration>
-			</plugin>
-			<plugin>
-				<groupId>org.apache.maven.plugins</groupId>
-				<artifactId>maven-surefire-plugin</artifactId>
-				<version>2.22.2</version>
-				<configuration>
-					<systemPropertyVariables>
-						<log4j.skipJansi>true</log4j.skipJansi>
-					</systemPropertyVariables>
-				</configuration>
-			</plugin>
-			<plugin>
-				<groupId>org.apache.maven.plugins</groupId>
-				<artifactId>maven-shade-plugin</artifactId>
-				<version>3.2.1</version>
-				<executions>
-					<execution>
-						<phase>package</phase>
-						<goals>
-							<goal>shade</goal>
-						</goals>
-						<configuration>
-							<createDependencyReducedPom>false</createDependencyReducedPom>
-							<transformers>
-								<transformer
-									implementation="org.apache.maven.plugins.shade.resource.ManifestResourceTransformer">
-									<manifestEntries>
-										<Built-By>Maven</Built-By>
-									</manifestEntries>
-								</transformer>
-							</transformers>
-						</configuration>
-					</execution>
-				</executions>
-			</plugin>
-		</plugins>
-	</build>
-=======
   <build>
     <finalName>${project.artifactId}-${project.version}-${minecraft.version}</finalName>
     <resources>
@@ -160,6 +72,11 @@
         <groupId>org.apache.maven.plugins</groupId>
         <artifactId>maven-surefire-plugin</artifactId>
         <version>2.22.2</version>
+				<configuration>
+					<systemPropertyVariables>
+						<log4j.skipJansi>true</log4j.skipJansi>
+					</systemPropertyVariables>
+				</configuration>
       </plugin>
       <plugin>
         <groupId>org.apache.maven.plugins</groupId>
@@ -203,7 +120,6 @@
       </plugin>
     </plugins>
   </build>
->>>>>>> efd85e30
 
   <distributionManagement>
     <repository>
