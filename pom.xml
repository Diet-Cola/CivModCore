--- conflicted
+++ resolved
@@ -1,63 +1,49 @@
 <project xmlns="http://maven.apache.org/POM/4.0.0" xmlns:xsi="http://www.w3.org/2001/XMLSchema-instance"
-<<<<<<< HEAD
-	xsi:schemaLocation="http://maven.apache.org/POM/4.0.0
-                      http://maven.apache.org/xsd/maven-4.0.0.xsd">
+	xsi:schemaLocation="http://maven.apache.org/POM/4.0.0 http://maven.apache.org/xsd/maven-4.0.0.xsd">
 	<modelVersion>4.0.0</modelVersion>
 	<groupId>vg.civcraft.mc.civmodcore</groupId>
 	<artifactId>CivModCore</artifactId>
 	<packaging>jar</packaging>
+	<version>1.4.42</version>
+
+	<name>CivModCore</name>
 	<description />
-	<version>1.4.42</version>
-	<name>CivModCore</name>
 	<url>https://github.com/Civcraft/CivModCore/</url>
-=======
-         xsi:schemaLocation="http://maven.apache.org/POM/4.0.0 http://maven.apache.org/xsd/maven-4.0.0.xsd">
-  <modelVersion>4.0.0</modelVersion>
->>>>>>> 1225cf7c
 
-  <groupId>vg.civcraft.mc.civmodcore</groupId>
-  <artifactId>CivModCore</artifactId>
-  <packaging>jar</packaging>
-  <version>1.4.42</version>
+	<properties>
+		<maven.compiler.source>1.7</maven.compiler.source>
+		<maven.compiler.target>1.7</maven.compiler.target>
+	</properties>
 
-  <name>CivModCore</name>
-  <description/>
-  <url>https://github.com/Civcraft/CivModCore/</url>
+	<dependencies>
+		<dependency>
+			<groupId>org.spigotmc</groupId>
+			<artifactId>Spigot</artifactId>
+			<version>1.10</version>
+			<scope>provided</scope>
+		</dependency>
+	</dependencies>
 
-  <properties>
-    <maven.compiler.source>1.7</maven.compiler.source>
-    <maven.compiler.target>1.7</maven.compiler.target>
-  </properties>
+	<build>
+		<sourceDirectory>${basedir}/src</sourceDirectory>
 
-  <dependencies>
-    <dependency>
-      <groupId>org.spigotmc</groupId>
-      <artifactId>Spigot</artifactId>
-      <version>1.10</version>
-      <scope>provided</scope>
-    </dependency>
-  </dependencies>
-
-  <build>
-    <sourceDirectory>${basedir}/src</sourceDirectory>
-
-    <resources>
-      <resource>
-        <directory>${basedir}</directory>
-        <includes>
-          <include>*.yml</include>
-        </includes>
-        <filtering>true</filtering>
-      </resource>
-      <resource>
-        <directory>${basedir}/resources/</directory>
-        <targetPath>./resources/</targetPath>
-        <includes>
-          <include>*.csv</include>
-        </includes>
-        <filtering>true</filtering>
-      </resource>
-    </resources>
-  </build>
+		<resources>
+			<resource>
+				<directory>${basedir}</directory>
+				<includes>
+					<include>*.yml</include>
+				</includes>
+				<filtering>true</filtering>
+			</resource>
+			<resource>
+				<directory>${basedir}/resources/</directory>
+				<targetPath>./resources/</targetPath>
+				<includes>
+					<include>*.csv</include>
+				</includes>
+				<filtering>true</filtering>
+			</resource>
+		</resources>
+	</build>
 
 </project>